--- conflicted
+++ resolved
@@ -113,22 +113,6 @@
 <sl-button>Open Dialog</sl-button>
 
 <script>
-<<<<<<< HEAD
-  (() => {
-    const dialog = document.querySelector('.dialog-focus');
-    const input = dialog.querySelector('sl-input');
-    const openButton = dialog.nextElementSibling;
-    const closeButton = dialog.querySelector('sl-button[slot="footer"]');
-
-    openButton.addEventListener('click', () => dialog.show());
-    closeButton.addEventListener('click', () => dialog.hide());
-
-    dialog.addEventListener('sl-initial-focus', event => {
-      event.preventDefault();
-      input.focus({ preventScroll: true });
-    });
-  })();
-=======
   const dialog = document.querySelector('.dialog-focus');
   const input = dialog.querySelector('sl-input');
   const openButton = dialog.nextElementSibling;
@@ -141,7 +125,6 @@
     event.preventDefault();
     input.focus({ preventScroll: true });
   });
->>>>>>> d6e109b8
 </script>
 ```
 
