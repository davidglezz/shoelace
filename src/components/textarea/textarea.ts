import { LitElement, html, unsafeCSS } from 'lit';
import { customElement, property, query, state } from 'lit/decorators.js';
import { classMap } from 'lit-html/directives/class-map';
import { ifDefined } from 'lit-html/directives/if-defined';
import { emit } from '../../internal/event';
import { watch } from '../../internal/watch';
import { getLabelledBy, renderFormControl } from '../../internal/form-control';
import { hasSlot } from '../../internal/slot';
import styles from 'sass:./textarea.scss';

let id = 0;

/**
 * @since 2.0
 * @status stable
 *
 * @slot label - The textarea's label. Alternatively, you can use the label prop.
 * @slot help-text - Help text that describes how to use the input.
 *
 * @event sl-change - Emitted when the control's value changes.
 * @event sl-input - Emitted when the control receives input.
 * @event sl-focus - Emitted when the control gains focus.
 * @event sl-blur - Emitted when the control loses focus.
 *
 * @csspart base - The component's base wrapper.
 * @csspart form-control - The form control that wraps the label, textarea, and help text.
 * @csspart label - The textarea label.
 * @csspart textarea - The textarea control.
 * @csspart help-text - The textarea help text.
 */
@customElement('sl-textarea')
export default class SlTextarea extends LitElement {
  static styles = unsafeCSS(styles);

  @query('.textarea__control') input: HTMLTextAreaElement;

  private inputId = `textarea-${++id}`;
  private helpTextId = `textarea-help-text-${id}`;
  private labelId = `textarea-label-${id}`;
  private resizeObserver: ResizeObserver;

  @state() private hasFocus = false;
  @state() private hasHelpTextSlot = false;
  @state() private hasLabelSlot = false;

  /** The textarea's size. */
  @property({ reflect: true }) size: 'small' | 'medium' | 'large' = 'medium';

  /** The textarea's name attribute. */
  @property() name: string;

  /** The textarea's value attribute. */
  @property() value = '';

  /** The textarea's label. Alternatively, you can use the label slot. */
  @property() label: string;

  /** The textarea's help text. Alternatively, you can use the help-text slot. */
  @property({ attribute: 'help-text' }) helpText = '';

  /** The textarea's placeholder text. */
  @property() placeholder: string;

  /** The number of rows to display by default. */
  @property({ type: Number }) rows = 4;

  /** Controls how the textarea can be resized. */
  @property() resize: 'none' | 'vertical' | 'auto' = 'vertical';

  /** Disables the textarea. */
  @property({ type: Boolean, reflect: true }) disabled = false;

  /** Makes the textarea readonly. */
  @property({ type: Boolean, reflect: true }) readonly = false;

  /** The minimum length of input that will be considered valid. */
  @property({ type: Number }) minlength: number;

  /** The maximum length of input that will be considered valid. */
  @property({ type: Number }) maxlength: number;

  /** A pattern to validate input against. */
  @property() pattern: string;

  /** Makes the textarea a required field. */
  @property({ type: Boolean, reflect: true }) required = false;

  /**
   * This will be true when the control is in an invalid state. Validity is determined by props such as `type`,
   * `required`, `minlength`, and `maxlength` using the browser's constraint validation API.
   */
  @property({ type: Boolean, reflect: true }) invalid = false;

  /** The textarea's autocaptialize attribute. */
  @property() autocapitalize:
    | 'off'
    | 'none'
    | 'on'
    | 'sentences'
    | 'words'
    | 'characters'
    | 'off'
    | 'none'
    | 'on'
    | 'sentences'
    | 'words'
    | 'characters';

  /** The textarea's autocorrect attribute. */
  @property() autocorrect: string;

  /** The textarea's autocomplete attribute. */
  @property() autocomplete: string;

  /** The textarea's autofocus attribute. */
  @property({ type: Boolean }) autofocus: boolean;

  /** Enables spell checking on the textarea. */
  @property({ type: Boolean }) spellcheck: boolean;

  /** The textarea's inputmode attribute. */
  @property() inputmode: 'none' | 'text' | 'decimal' | 'numeric' | 'tel' | 'search' | 'email' | 'url';

  connectedCallback() {
    super.connectedCallback();
    this.handleSlotChange = this.handleSlotChange.bind(this);
    this.resizeObserver = new ResizeObserver(() => this.setTextareaHeight());
    this.shadowRoot!.addEventListener('slotchange', this.handleSlotChange);
    this.handleSlotChange();

    this.updateComplete.then(() => {
      this.setTextareaHeight();
      this.resizeObserver.observe(this.input);
    });
  }

  firstUpdated() {
    this.invalid = !this.input.checkValidity();
  }

  disconnectedCallback() {
    super.disconnectedCallback();
    this.resizeObserver.unobserve(this.input);
    this.shadowRoot!.removeEventListener('slotchange', this.handleSlotChange);
  }

  /** Sets focus on the textarea. */
  focus(options?: FocusOptions) {
    this.input.focus(options);
  }

  /** Removes focus from the textarea. */
  blur() {
    this.input.blur();
  }

  /** Selects all the text in the textarea. */
  select() {
    return this.input.select();
  }

  /** Gets or sets the textarea's scroll position. */
  scrollPosition(position?: { top?: number; left?: number }) {
    if (position) {
      if (typeof position.top === 'number') this.input.scrollTop = position.top;
      if (typeof position.left === 'number') this.input.scrollLeft = position.left;
      return;
    }

    return {
      top: this.input.scrollTop,
      left: this.input.scrollTop
    };
  }

  /** Sets the start and end positions of the text selection (0-based). */
  setSelectionRange(
    selectionStart: number,
    selectionEnd: number,
    selectionDirection: 'forward' | 'backward' | 'none' = 'none'
  ) {
    return this.input.setSelectionRange(selectionStart, selectionEnd, selectionDirection);
  }

  /** Replaces a range of text with a new string. */
  setRangeText(
    replacement: string,
    start: number,
    end: number,
    selectMode: 'select' | 'start' | 'end' | 'preserve' = 'preserve'
  ) {
    this.input.setRangeText(replacement, start, end, selectMode);

    if (this.value !== this.input.value) {
      this.value = this.input.value;
      emit(this, 'sl-input');
    }

    if (this.value !== this.input.value) {
      this.value = this.input.value;
      this.setTextareaHeight();
      emit(this, 'sl-input');
      emit(this, 'sl-change');
    }
  }

  /** Checks for validity and shows the browser's validation message if the control is invalid. */
  reportValidity() {
    return this.input.reportValidity();
  }

  /** Sets a custom validation message. If `message` is not empty, the field will be considered invalid. */
  setCustomValidity(message: string) {
    this.input.setCustomValidity(message);
    this.invalid = !this.input.checkValidity();
  }

<<<<<<< HEAD
  handleChange() {
    this.value = this.input.value;
    emit(this, 'sl-change');
=======
  handleBlur() {
    this.hasFocus = false;
    this.slBlur.emit();
>>>>>>> a28942f2
  }

  handleChange() {
    this.value = this.input.value;
<<<<<<< HEAD
    this.setTextareaHeight();
    emit(this, 'sl-input');
  }

  handleBlur() {
    this.hasFocus = false;
    emit(this, 'sl-blur');
=======
    this.slChange.emit();
  }

  @watch('disabled')
  handleDisabledChange() {
    // Disabled form controls are always valid, so we need to recheck validity when the state changes
    if (this.input) {
      this.input.disabled = this.disabled;
      this.invalid = !this.input.checkValidity();
    }
>>>>>>> a28942f2
  }

  handleFocus() {
    this.hasFocus = true;
    emit(this, 'sl-focus');
  }

  handleInput() {
    this.value = this.input.value;
    this.setTextareaHeight();
    this.slInput.emit();
  }

  @watch('rows')
  handleRowsChange() {
    this.setTextareaHeight();
  }

  @watch('helpText')
  @watch('label')
  handleSlotChange() {
    this.hasHelpTextSlot = hasSlot(this, 'help-text');
    this.hasLabelSlot = hasSlot(this, 'label');
  }

  @watch('value')
  handleValueChange() {
    if (this.input) {
      this.invalid = !this.input.checkValidity();
    }
  }

  setTextareaHeight() {
    if (this.input) {
      if (this.resize === 'auto') {
        this.input.style.height = 'auto';
        this.input.style.height = this.input.scrollHeight + 'px';
      } else {
        (this.input.style.height as string | undefined) = undefined;
      }
    }
  }

  render() {
    return renderFormControl(
      {
        inputId: this.inputId,
        label: this.label,
        labelId: this.labelId,
        hasLabelSlot: this.hasLabelSlot,
        helpTextId: this.helpTextId,
        helpText: this.helpText,
        hasHelpTextSlot: this.hasHelpTextSlot,
        size: this.size
      },
      html`
        <div
          part="base"
          class=${classMap({
            textarea: true,
            'textarea--small': this.size === 'small',
            'textarea--medium': this.size === 'medium',
            'textarea--large': this.size === 'large',
            'textarea--disabled': this.disabled,
            'textarea--focused': this.hasFocus,
            'textarea--empty': this.value.length === 0,
            'textarea--invalid': this.invalid,
            'textarea--resize-none': this.resize === 'none',
            'textarea--resize-vertical': this.resize === 'vertical',
            'textarea--resize-auto': this.resize === 'auto'
          })}
        >
          <textarea
            part="textarea"
            id=${this.inputId}
            class="textarea__control"
            name=${ifDefined(this.name)}
            .value=${this.value}
            ?disabled=${this.disabled}
            ?readonly=${this.readonly}
            ?required=${this.required}
            placeholder=${ifDefined(this.placeholder)}
            rows=${ifDefined(this.rows)}
            minlength=${ifDefined(this.minlength)}
            maxlength=${ifDefined(this.maxlength)}
            autocapitalize=${ifDefined(this.autocapitalize)}
            autocorrect=${ifDefined(this.autocorrect)}
            ?autofocus=${this.autofocus}
            spellcheck=${ifDefined(this.spellcheck)}
            inputmode=${ifDefined(this.inputmode)}
            aria-labelledby=${ifDefined(
              getLabelledBy({
                label: this.label,
                labelId: this.labelId,
                hasLabelSlot: this.hasLabelSlot,
                helpText: this.helpText,
                helpTextId: this.helpTextId,
                hasHelpTextSlot: this.hasHelpTextSlot
              })
            )}
            @change=${this.handleChange.bind(this)}
            @input=${this.handleInput.bind(this)}
            @focus=${this.handleFocus.bind(this)}
            @blur=${this.handleBlur.bind(this)}
          ></textarea>
        </div>
      `
    );
  }
}

declare global {
  interface HTMLElementTagNameMap {
    'sl-textarea': SlTextarea;
  }
}<|MERGE_RESOLUTION|>--- conflicted
+++ resolved
@@ -215,29 +215,15 @@
     this.invalid = !this.input.checkValidity();
   }
 
-<<<<<<< HEAD
-  handleChange() {
-    this.value = this.input.value;
-    emit(this, 'sl-change');
-=======
-  handleBlur() {
-    this.hasFocus = false;
-    this.slBlur.emit();
->>>>>>> a28942f2
-  }
-
-  handleChange() {
-    this.value = this.input.value;
-<<<<<<< HEAD
-    this.setTextareaHeight();
-    emit(this, 'sl-input');
-  }
-
   handleBlur() {
     this.hasFocus = false;
     emit(this, 'sl-blur');
-=======
-    this.slChange.emit();
+  }
+
+  handleChange() {
+    this.value = this.input.value;
+    this.setTextareaHeight();
+    emit(this, 'sl-change');
   }
 
   @watch('disabled')
@@ -247,7 +233,6 @@
       this.input.disabled = this.disabled;
       this.invalid = !this.input.checkValidity();
     }
->>>>>>> a28942f2
   }
 
   handleFocus() {
@@ -258,7 +243,7 @@
   handleInput() {
     this.value = this.input.value;
     this.setTextareaHeight();
-    this.slInput.emit();
+    emit(this, 'sl-input');
   }
 
   @watch('rows')
