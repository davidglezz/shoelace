--- conflicted
+++ resolved
@@ -33,12 +33,9 @@
     "build": "node scripts/build.cjs",
     "prepublishOnly": "npm run build",
     "prettier": "prettier --write --loglevel warn .",
-<<<<<<< HEAD
+    "create": "node scripts/create-component.cjs",
     "test": "web-test-runner \"tests/**/*.test.js\" --node-resolve --puppeteer",
     "test:watch": "web-test-runner \"tests/**/*.test.js\" --node-resolve --puppeteer --watch"
-=======
-    "create": "node scripts/create-component.cjs"
->>>>>>> 7bf3a8d8
   },
   "dependencies": {
     "@popperjs/core": "^2.7.0",
